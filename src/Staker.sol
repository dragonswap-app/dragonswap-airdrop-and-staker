--- conflicted
+++ resolved
@@ -31,13 +31,9 @@
     /// @notice Reward debt per token per user's stake
     mapping(bytes32 stakeHash => uint256) private rewardDebt;
 
-<<<<<<< HEAD
-    /// @notice Dragonswap token address
-    IERC20 public immutable dragon;
-=======
-    /// @notice stakingToken token address
+
+    /// @notice stakingToken address
     IERC20 public immutable stakingToken;
->>>>>>> ebf387e0
     /// @notice Base of a `stakeHash` - used to retrieve `rewardDebt``
     bytes32 private immutable debtHashBase = keccak256(abi.encode(block.chainid, address(this)));
     /// @notice Lock period length in seconds
